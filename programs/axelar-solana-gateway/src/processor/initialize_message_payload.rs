use crate::assert_valid_incoming_message_pda;
use crate::error::GatewayError;
use crate::state::incoming_message::IncomingMessage;
use crate::state::message_payload::MutMessagePayload;

use super::Processor;
<<<<<<< HEAD
use program_utils::{BytemuckedPda, ValidPDA};
=======
use program_utils::pda::{BytemuckedPda, ValidPDA};
>>>>>>> e5424f86
use solana_program::account_info::{next_account_info, AccountInfo};
use solana_program::entrypoint::ProgramResult;
use solana_program::program::invoke_signed;
use solana_program::program_error::ProgramError;
use solana_program::pubkey::Pubkey;
use solana_program::rent::Rent;
use solana_program::sysvar::Sysvar;

impl Processor {
    /// Initializes a Program Derived Address (PDA) account to store message raw payload data.
    ///
    /// The account size is adjusted to accommodate both the payload contents and required metadata.
    ///
    /// # Errors
    ///
    /// Returns [`ProgramError`] if:
    /// * Required accounts are missing.
    /// * Payer is not a signer or not writable.
    /// * Gateway root PDA is not initialized.
    /// * System program account is invalid.
    /// * Buffer size calculation overflows.
    /// * Account creation (sub instruction) fails.
    ///
    /// Returns [`GatewayError::MessagePayloadAlreadyInitialized`] if the message payload account is
    /// already initialized.
    ///
    /// # Panics
    ///
    /// This function will panic if:
    /// * Converting the adjusted buffer size to usize overflows (via `expect`, unlikely to ever happen)
    pub fn process_initialize_message_payload(
        program_id: &Pubkey,
        accounts: &[AccountInfo<'_>],
        buffer_size: u64,
        command_id: [u8; 32],
    ) -> ProgramResult {
        // Accounts
        let accounts_iter = &mut accounts.iter();
        let payer = next_account_info(accounts_iter)?;
        let gateway_root_pda = next_account_info(accounts_iter)?;
        let incoming_message_account = next_account_info(accounts_iter)?;
        let message_payload_account = next_account_info(accounts_iter)?;
        let incoming_message_pda = next_account_info(accounts_iter)?;
        let system_program = next_account_info(accounts_iter)?;

        // Check: Gateway Root PDA is initialized.
        incoming_message_pda.check_initialized_pda_without_deserialization(program_id)?;
        let mut data = incoming_message_pda.try_borrow_mut_data()?;
        let incoming_message =
            IncomingMessage::read_mut(&mut data).ok_or(GatewayError::BytemuckDataLenInvalid)?;
        assert_valid_incoming_message_pda(
            &command_id,
            incoming_message.bump,
            incoming_message_pda.key,
        )?;

        // Check: Payer is the signer
        if !payer.is_signer {
            solana_program::msg!("Error: payer account is not a signer");
            return Err(ProgramError::MissingRequiredSignature);
        }
        if !payer.is_writable {
            solana_program::msg!("Error: payer account is not writable");
            return Err(ProgramError::InvalidAccountData);
        }

        // Check: Gateway root PDA
        gateway_root_pda.check_initialized_pda_without_deserialization(program_id)?;

        // Check: System Program
        if !solana_program::system_program::check_id(system_program.key) {
            solana_program::msg!("Error: invalid system program account");
            return Err(ProgramError::InvalidAccountData);
        }

        // Check: Message payload account is writable
        if !message_payload_account.is_writable {
            solana_program::msg!("Error: message payload account is not writable");
            return Err(ProgramError::InvalidAccountData);
        }

        message_payload_account
            .check_uninitialized_pda()
            .map_err(|_err| GatewayError::MessagePayloadAlreadyInitialized)?;

        // Check: Incoming Message PDA account is initialized and validate it
        incoming_message_account.check_initialized_pda_without_deserialization(program_id)?;
        let incoming_message_data = incoming_message_account.try_borrow_data()?;
        let incoming_message = IncomingMessage::read(&incoming_message_data).ok_or_else(|| {
            solana_program::msg!("Error: failed to read incoming message account data");
            ProgramError::InvalidAccountData
        })?;

        // Validate the IncomingMessage PDA using the stored bump
        crate::assert_valid_incoming_message_pda(
            &command_id,
            incoming_message.bump,
            incoming_message_account.key,
        )?;

        // Check: Buffer PDA can be derived from provided seeds.
        let incoming_message_pda = *incoming_message_account.key;
        let (message_payload_pda, bump_seed) =
<<<<<<< HEAD
            crate::get_message_payload_pda(&command_id, *payer.key);
=======
            crate::find_message_payload_pda(incoming_message_pda);
>>>>>>> e5424f86
        if message_payload_account.key != &message_payload_pda {
            solana_program::msg!("Error: failed to derive message payload account address");
            return Err(ProgramError::InvalidArgument);
        }

        // Prepare the `create_account` instruction.
        let Ok(adjusted_account_size): Result<u64, _> = buffer_size
            .try_into()
            .map(MutMessagePayload::adjust_offset)
            .and_then(TryInto::try_into)
        else {
            solana_program::msg!("Failed to cast adjusted buffer size to u64");
            return Err(ProgramError::InvalidInstructionData);
        };

        let lamports_required =
            Rent::get()?.minimum_balance(adjusted_account_size.try_into().map_err(|_err| {
                solana_program::msg!("Unexpected usize overflow in account size");
                ProgramError::ArithmeticOverflow
            })?);
        let create_pda_account_ix = solana_program::system_instruction::create_account(
            payer.key,
            message_payload_account.key,
            lamports_required,
            adjusted_account_size,
            program_id,
        );
        // Use the same seeds as `[crate::get_message_payload_pda]`, plus the bump seed.
        let signers_seeds = &[
            crate::seed_prefixes::MESSAGE_PAYLOAD_SEED,
            incoming_message_pda.as_ref(),
            &[bump_seed],
        ];

        // Create the empty message payload account.
        invoke_signed(
            &create_pda_account_ix,
            &[
                payer.clone(),
                message_payload_account.clone(),
                system_program.clone(),
            ],
            &[signers_seeds],
        )?;

        // Set the bump seed into account data
        let mut message_payload_account_data = message_payload_account.try_borrow_mut_data()?;
        let message_payload: MutMessagePayload<'_> = (*message_payload_account_data).try_into()?;
        *message_payload.bump = bump_seed;
        *message_payload.payload_hash = incoming_message.payload_hash;

        Ok(())
    }
}<|MERGE_RESOLUTION|>--- conflicted
+++ resolved
@@ -4,11 +4,7 @@
 use crate::state::message_payload::MutMessagePayload;
 
 use super::Processor;
-<<<<<<< HEAD
-use program_utils::{BytemuckedPda, ValidPDA};
-=======
 use program_utils::pda::{BytemuckedPda, ValidPDA};
->>>>>>> e5424f86
 use solana_program::account_info::{next_account_info, AccountInfo};
 use solana_program::entrypoint::ProgramResult;
 use solana_program::program::invoke_signed;
@@ -112,11 +108,7 @@
         // Check: Buffer PDA can be derived from provided seeds.
         let incoming_message_pda = *incoming_message_account.key;
         let (message_payload_pda, bump_seed) =
-<<<<<<< HEAD
-            crate::get_message_payload_pda(&command_id, *payer.key);
-=======
             crate::find_message_payload_pda(incoming_message_pda);
->>>>>>> e5424f86
         if message_payload_account.key != &message_payload_pda {
             solana_program::msg!("Error: failed to derive message payload account address");
             return Err(ProgramError::InvalidArgument);
