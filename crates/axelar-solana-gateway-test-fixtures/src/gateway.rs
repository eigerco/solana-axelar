//! Module that contains gateway specific utilities

use core::fmt::Write as _;
use std::path::PathBuf;
use std::sync::Arc;

use axelar_solana_encoding::hasher::NativeHasher;
use axelar_solana_encoding::types::execute_data::{
    ExecuteData, MerkleisedMessage, MerkleisedPayload,
};
use axelar_solana_encoding::types::messages::{CrossChainId, Message, Messages};
use axelar_solana_encoding::types::payload::Payload;
use axelar_solana_encoding::types::verifier_set::{verifier_set_hash, VerifierSet};
use axelar_solana_encoding::{borsh, hash_payload};
use axelar_solana_gateway::error::GatewayError;
use axelar_solana_gateway::num_traits::FromPrimitive;
use axelar_solana_gateway::processor::GatewayEvent;
use axelar_solana_gateway::state::incoming_message::{command_id, IncomingMessage};
use axelar_solana_gateway::state::signature_verification_pda::SignatureVerificationSessionData;
use axelar_solana_gateway::state::verifier_set_tracker::VerifierSetTracker;
use axelar_solana_gateway::state::GatewayConfig;
use axelar_solana_gateway::{
    get_gateway_root_config_pda, get_incoming_message_pda, get_verifier_set_tracker_pda,
    BytemuckedPda,
};
pub use gateway_event_stack::{MatchContext, ProgramInvocationState};
use rand::Rng as _;
use solana_program::pubkey::Pubkey;
use solana_program_test::{BanksTransactionResultWithMetadata, ProgramTest};
use solana_sdk::account::ReadableAccount as _;
use solana_sdk::compute_budget::ComputeBudgetInstruction;
use solana_sdk::instruction::InstructionError;
use solana_sdk::signature::Keypair;
use solana_sdk::signer::Signer as _;
use solana_sdk::transaction::TransactionError;

use crate::base::{workspace_root_dir, TestFixture};
use crate::test_signer::{create_signer_with_weight, SigningVerifierSet};

/// Contains metadata information about the initialised Gateway config
pub struct SolanaAxelarIntegrationMetadata {
    /// the underlying test fixture
    pub fixture: TestFixture,
    /// the initial verifier set
    pub signers: SigningVerifierSet,
    /// gateway root pda
    pub gateway_root_pda: Pubkey,
    /// the initial operator
    pub operator: Keypair,
    /// upgrade authority for the gateway program
    pub upgrade_authority: Keypair,
    /// domain separator that the gateway was instandiated with
    pub domain_separator: [u8; 32],
    /// the verifier retention
    pub previous_signers_retention: u64,
    /// minimum signer rotation delay between calls
    pub minimum_rotate_signers_delay_seconds: u64,
}

impl core::ops::Deref for SolanaAxelarIntegrationMetadata {
    type Target = TestFixture;

    fn deref(&self) -> &Self::Target {
        &self.fixture
    }
}

impl core::ops::DerefMut for SolanaAxelarIntegrationMetadata {
    fn deref_mut(&mut self) -> &mut Self::Target {
        &mut self.fixture
    }
}

impl SolanaAxelarIntegrationMetadata {
    /// Get the gateway init verifier set data.
    /// This is useful for building the instantiation message for the gateway
    #[must_use]
    pub fn init_gateway_config_verifier_set_data(&self) -> Vec<([u8; 32], Pubkey)> {
        let init_signers_hash =
            verifier_set_hash::<NativeHasher>(&self.signers.verifier_set(), &self.domain_separator)
                .unwrap();
        let (initial_signers_pda, _initial_signers_bump) = self.signers.verifier_set_tracker();
        vec![(init_signers_hash, initial_signers_pda)]
    }

    /// Initialise the gateway root config
    pub async fn initialize_gateway_config_account(
        &mut self,
    ) -> Result<Pubkey, BanksTransactionResultWithMetadata> {
        let (gateway_config_pda, _) = axelar_solana_gateway::get_gateway_root_config_pda();
        let initial_verifier_set = self.init_gateway_config_verifier_set_data();
        let ix = axelar_solana_gateway::instructions::initialize_config(
            self.fixture.payer.pubkey(),
            self.upgrade_authority.pubkey(),
            self.domain_separator,
            initial_verifier_set,
            self.minimum_rotate_signers_delay_seconds,
            self.operator.pubkey(),
            self.previous_signers_retention.into(),
            gateway_config_pda,
        )
        .unwrap();

        // Due to Axelar protocol constraints, the Gateway's initialization requires the upgrade authority signature.
        let signers = &[
            self.fixture.payer.insecure_clone(),
            self.upgrade_authority.insecure_clone(),
        ];
        self.fixture
            .send_tx_with_custom_signers(&[ix], signers)
            .await?;

        // we use this query to check the expected owner
        let _account = self
            .get_account(&gateway_config_pda, &axelar_solana_gateway::id())
            .await;

        Ok(gateway_config_pda)
    }

    /// Initialise a new payload verification session
    pub async fn initialize_payload_verification_session(
        &mut self,
        execute_data: &ExecuteData,
    ) -> Result<BanksTransactionResultWithMetadata, BanksTransactionResultWithMetadata> {
        let ix = axelar_solana_gateway::instructions::initialize_payload_verification_session(
            self.payer.pubkey(),
            self.gateway_root_pda,
            execute_data.payload_merkle_root,
        )
        .unwrap();
        self.fixture.send_tx(&[ix]).await
    }

    /// Initialsie a new payload verification session and sign using the
    /// provided verifier set
    pub async fn init_payload_session_and_verify(
        &mut self,
        execute_data: &ExecuteData,
    ) -> Result<Pubkey, BanksTransactionResultWithMetadata> {
        let gateway_config_pda = get_gateway_root_config_pda().0;
        self.initialize_payload_verification_session(execute_data)
            .await?;
        let (verifier_set_tracker_pda, _verifier_set_tracker_bump) =
            get_verifier_set_tracker_pda(execute_data.signing_verifier_set_merkle_root);

        for signature_leaves in &execute_data.signing_verifier_set_leaves {
            // Verify the signature
            let ix = axelar_solana_gateway::instructions::verify_signature(
                gateway_config_pda,
                verifier_set_tracker_pda,
                execute_data.payload_merkle_root,
                signature_leaves.clone(),
            )
            .unwrap();
            let tx_result = self
                .send_tx(&[
                    ComputeBudgetInstruction::set_compute_unit_limit(250_000),
                    ix,
                ])
                .await?;
            tx_result.result.unwrap();
        }

        // Check that the PDA contains the expected data
        let (verification_pda, _bump) = axelar_solana_gateway::get_signature_verification_pda(
            &execute_data.payload_merkle_root,
        );
        Ok(verification_pda)
    }

    /// Create a signing session and approve all the messages that have been
    /// provided
    #[allow(clippy::unreachable)]
    pub async fn sign_session_and_approve_messages(
        &mut self,
        signers: &SigningVerifierSet,
        messages: &[Message],
    ) -> Result<Vec<MerkleisedMessage>, BanksTransactionResultWithMetadata> {
        let payload = Payload::Messages(Messages(messages.to_vec()));
        let execute_data = self.construct_execute_data(signers, payload);
        let verification_session_pda = self.init_payload_session_and_verify(&execute_data).await?;

        let MerkleisedPayload::NewMessages { messages } = execute_data.payload_items else {
            unreachable!("we constructed a message batch");
        };

        for message_info in &messages {
            self.approve_message(
                execute_data.payload_merkle_root,
                message_info.clone(),
                verification_session_pda,
            )
            .await?;
        }
        Ok(messages)
    }

    /// Construct new [`ExecuteData`] by signing the data and generading all the
    /// stuff that needs to be encoded.
    pub fn construct_execute_data(
        &mut self,
        signers: &SigningVerifierSet,
        payload: Payload,
    ) -> ExecuteData {
        let vs = signers.verifier_set();
        self.construct_execute_data_with_custom_verifier_set(signers, &vs, payload)
    }

    /// Construct new [`ExecuteData`] by signing the data and generading all the
    /// stuff that needs to be encoded.
    ///
    /// The function will use the provided `verifier_set` for encoding, and the
    /// `signers` for signing the data.
    pub fn construct_execute_data_with_custom_verifier_set(
        &mut self,
        signers: &SigningVerifierSet,
        verifier_set: &VerifierSet,
        payload: Payload,
    ) -> ExecuteData {
        let payload_hash =
            hash_payload(&self.domain_separator, verifier_set, payload.clone()).unwrap();
        let signatures = {
            signers
                .signers
                .iter()
                .map(|signer| {
                    let signature = signer.secret_key.sign(&payload_hash);
                    (signer.public_key, signature)
                })
                .collect()
        };
        let execute_data = axelar_solana_encoding::encode(
            verifier_set,
            &signatures,
            self.domain_separator,
            payload,
        )
        .unwrap();

        borsh::from_slice::<ExecuteData>(&execute_data).unwrap()
    }

    /// Approve a single message on the Gateway
    pub async fn approve_message(
        &mut self,
        payload_merkle_root: [u8; 32],
        message: MerkleisedMessage,
        verification_session_pda: Pubkey,
    ) -> Result<BanksTransactionResultWithMetadata, BanksTransactionResultWithMetadata> {
        let command_id = command_id(
            &message.leaf.message.cc_id.chain,
            &message.leaf.message.cc_id.id,
        );

        let (incoming_message_pda, _incoming_message_pda_bump) =
            get_incoming_message_pda(&command_id);

        let ix = axelar_solana_gateway::instructions::approve_message(
            message,
            payload_merkle_root,
            self.gateway_root_pda,
            self.payer.pubkey(),
            verification_session_pda,
            incoming_message_pda,
        )
        .unwrap();
        self.send_tx(&[ix]).await
    }

    /// Start a new payload verification session for signer rotation, and rotate
    /// the signers.
    pub async fn sign_session_and_rotate_signers(
        &mut self,
        signers: &SigningVerifierSet,
        new_verifier_set: &VerifierSet,
    ) -> Result<
        (
            Pubkey,
            Result<BanksTransactionResultWithMetadata, BanksTransactionResultWithMetadata>,
        ),
        BanksTransactionResultWithMetadata,
    > {
        let payload = Payload::NewVerifierSet(new_verifier_set.clone());
        let execute_data = self.construct_execute_data(signers, payload);
        let verification_session_account =
            self.init_payload_session_and_verify(&execute_data).await?;

        let res = self
            .rotate_signers(signers, new_verifier_set, verification_session_account)
            .await;
        Ok((verification_session_account, res))
    }

    /// Rotate the signers.
    /// The assumption is that the signer verification session is already
    /// complete beforehand.
    pub async fn rotate_signers(
        &mut self,
        signers: &SigningVerifierSet,
        new_verifier_set: &VerifierSet,
        verification_session_account: Pubkey,
    ) -> Result<BanksTransactionResultWithMetadata, BanksTransactionResultWithMetadata> {
        let new_verifier_set_hash =
            verifier_set_hash::<NativeHasher>(new_verifier_set, &self.domain_separator).unwrap();
        let gateway_config_pda = get_gateway_root_config_pda().0;
        let (new_vs_tracker_pda, _new_vs_tracker_bump) =
            axelar_solana_gateway::get_verifier_set_tracker_pda(new_verifier_set_hash);
        let rotate_signers_ix = axelar_solana_gateway::instructions::rotate_signers(
            gateway_config_pda,
            verification_session_account,
            signers.verifier_set_tracker().0,
            new_vs_tracker_pda,
            self.payer.pubkey(),
            None,
            new_verifier_set_hash,
        )
        .unwrap();

        self.send_tx(&[rotate_signers_ix]).await
    }

    /// Call `execute` on an axelar-executable program
    pub async fn execute_on_axelar_executable(
        &mut self,
        message: Message,
        raw_payload: &[u8],
    ) -> Result<BanksTransactionResultWithMetadata, BanksTransactionResultWithMetadata> {
        let message_payload_pda = self.upload_message_payload(&message, raw_payload).await?;

        let (incoming_message_pda, _bump) =
            get_incoming_message_pda(&command_id(&message.cc_id.chain, &message.cc_id.id));
        let ix = axelar_executable::construct_axelar_executable_ix(
            &message,
            raw_payload,
            incoming_message_pda,
            message_payload_pda,
        )
        .unwrap();
        let execute_results = self.send_tx(&[ix]).await;

        // Close message payload and reclaim lamports
        self.close_message_payload(&message).await?;

        execute_results
    }

    /// Get the signature verification session data (deserialised)
    pub async fn signature_verification_session(
        &mut self,
        verification_pda: Pubkey,
    ) -> SignatureVerificationSessionData {
        let verification_session_account = self
            .get_account(&verification_pda, &axelar_solana_gateway::id())
            .await;
        *SignatureVerificationSessionData::read(verification_session_account.data()).unwrap()
    }

    /// Get the gateway root config data
    pub async fn gateway_confg(&mut self, gateway_root_pda: Pubkey) -> GatewayConfig {
        let gateway_root_pda_account = self
            .get_account(&gateway_root_pda, &axelar_solana_gateway::id())
            .await;
        *GatewayConfig::read(gateway_root_pda_account.data()).unwrap()
    }

    /// Get the verifier set tracker data
    pub async fn verifier_set_tracker(
        &mut self,
        verifiers_set_tracker_pda: Pubkey,
    ) -> VerifierSetTracker {
        let verifiers_set_tracker_pda_account = self
            .get_account(&verifiers_set_tracker_pda, &axelar_solana_gateway::id())
            .await;
        *VerifierSetTracker::read(verifiers_set_tracker_pda_account.data()).unwrap()
    }

    /// Get the verifier set tracker data
    pub async fn incoming_message(&mut self, incoming_message_pda: Pubkey) -> IncomingMessage {
        let incoming_message_pda_acc = self
            .get_account(&incoming_message_pda, &axelar_solana_gateway::id())
            .await;
        *IncomingMessage::read(incoming_message_pda_acc.data()).unwrap()
    }

    /// Upload a message payload to the PDA account
    pub async fn upload_message_payload(
        &mut self,
        message: &Message,
        raw_payload: &[u8],
    ) -> Result<Pubkey, BanksTransactionResultWithMetadata> {
        let msg_command_id = message_to_command_id(message);

        self.initialize_message_payload(msg_command_id, raw_payload)
            .await?;
        self.write_message_payload(msg_command_id, raw_payload)
            .await?;
        self.commit_message_payload(msg_command_id).await?;

        let (incoming_message_pda, _) = get_incoming_message_pda(&msg_command_id);
        let (message_payload_account, _bump) =
<<<<<<< HEAD
            axelar_solana_gateway::get_message_payload_pda(&msg_command_id, self.payer.pubkey());
=======
            axelar_solana_gateway::find_message_payload_pda(incoming_message_pda);
>>>>>>> e5424f86

        Ok(message_payload_account)
    }

    async fn initialize_message_payload(
        &mut self,
        command_id: [u8; 32],
        raw_payload: &[u8],
    ) -> Result<(), BanksTransactionResultWithMetadata> {
        let ix = axelar_solana_gateway::instructions::initialize_message_payload(
            self.gateway_root_pda,
            self.payer.pubkey(),
            command_id,
            raw_payload
                .len()
                .try_into()
                .expect("Unexpected u64 overflow in buffer size"),
        )
        .unwrap();

        let tx = self.send_tx(&[ix]).await?;
        assert!(
            tx.result.is_ok(),
            "failed to initialize message payload account"
        );
        Ok(())
    }

    async fn write_message_payload(
        &mut self,
        command_id: [u8; 32],
        raw_payload: &[u8],
    ) -> Result<(), BanksTransactionResultWithMetadata> {
        let chunk_size = 800; // mostly safe, relatively high value

        for ChunkWithOffset { bytes, offset } in chunks_with_offset(raw_payload, chunk_size) {
            let ix = axelar_solana_gateway::instructions::write_message_payload(
                self.gateway_root_pda,
                self.payer.pubkey(),
                command_id,
                bytes,
                offset.try_into().unwrap(),
            )
            .unwrap();

            // Must process chunks sequentially as `send_tx` requires &mut self.
            self.send_tx(&[ix])
                .await?
                .result
                .expect("tx for writing the message payload has reverted");
        }

        Ok(())
    }

    async fn commit_message_payload(
        &mut self,
        command_id: [u8; 32],
    ) -> Result<(), BanksTransactionResultWithMetadata> {
        let ix = axelar_solana_gateway::instructions::commit_message_payload(
            self.gateway_root_pda,
            self.payer.pubkey(),
            command_id,
        )
        .unwrap();
        let tx = self.send_tx(&[ix]).await?;
        assert!(
            tx.result.is_ok(),
            "failed to commit message payload account"
        );
        Ok(())
    }

    async fn close_message_payload(
        &mut self,
        message: &Message,
    ) -> Result<(), BanksTransactionResultWithMetadata> {
        let msg_command_id = message_to_command_id(message);
        let ix = axelar_solana_gateway::instructions::close_message_payload(
            self.gateway_root_pda,
            self.payer.pubkey(),
            msg_command_id,
        )
        .unwrap();
        let tx = self.send_tx(&[ix]).await?;
        assert!(tx.result.is_ok(), "failed to close message payload account");
        Ok(())
    }
}

/// Test fixture builder for the Solana Axelar Gateway integration
#[derive(Debug, typed_builder::TypedBuilder)]
pub struct SolanaAxelarIntegration {
    #[builder(default)]
    initial_signer_weights: Vec<u128>,
    #[builder(default, setter(strip_option))]
    custom_quorum: Option<u128>,
    #[builder(default)]
    minimum_rotate_signers_delay_seconds: u64,
    #[builder(default = [42; 32])]
    domain_separator: [u8; 32],
    #[builder(default = 333)]
    initial_nonce: u64,
    #[builder(default = 1)]
    previous_signers_retention: u64,
    #[builder(default)]
    /// Extra programs (besides the Solana gateway) that we need to deploy
    /// The parameters -- name of the program .so file (with the extensoin) and
    /// the program id
    ///
    /// ```ignore
    /// vec![("gmp_gatefay.so".into(), gmp_gateway::id())]
    /// ```
    programs_to_deploy: Vec<(PathBuf, Pubkey)>,
}

impl SolanaAxelarIntegration {
    /// Setup a new Axelar Solana Gateway without instaintiating the root config
    #[allow(clippy::unwrap_used)]
    pub async fn setup_without_init_config(self) -> SolanaAxelarIntegrationMetadata {
        // Create a new ProgramTest instance
        let fixture = TestFixture::new(ProgramTest::default()).await;
        // Generate a new keypair for the upgrade authority
        let upgrade_authority = Keypair::new();

        self.setup_with_fixture_and_authority_without_gw_init(fixture, upgrade_authority)
            .await
    }

    /// Setup a new Axelar Solana Gateway integration.
    /// This method also initialises the Gateway config.
    pub async fn setup(self) -> SolanaAxelarIntegrationMetadata {
        let mut metadata = self.setup_without_init_config().await;
        let _gateway_root_pda = metadata.initialize_gateway_config_account().await;
        metadata
    }

    /// Setup a new Axelar Solana Gateway integration.
    pub async fn setup_with_fixture_and_authority(
        self,
        fixture: TestFixture,
        upgrade_authority: Keypair,
    ) -> SolanaAxelarIntegrationMetadata {
        let mut metadata = self
            .setup_with_fixture_and_authority_without_gw_init(fixture, upgrade_authority)
            .await;
        let _gateway_root_pda = metadata.initialize_gateway_config_account().await;
        metadata
    }

    /// Setup a new Axelar Solana Gateway integration.
    pub async fn setup_with_fixture_and_authority_without_gw_init(
        self,
        mut fixture: TestFixture,
        upgrade_authority: Keypair,
    ) -> SolanaAxelarIntegrationMetadata {
        // deploy non-gateway programs
        for (program_name, program_id) in self.programs_to_deploy {
            let program_bytecode_path = if program_name.exists() {
                program_name
            } else {
                workspace_root_dir()
                    .join("target")
                    .join("deploy")
                    .join(program_name)
            };
            let program_bytecode = tokio::fs::read(&program_bytecode_path).await.unwrap();
            fixture
                .register_upgradeable_program(
                    &program_bytecode,
                    &upgrade_authority.pubkey(),
                    &program_id,
                )
                .await;
        }

        // deploy solana gateway
        let gateway_program_bytecode =
            tokio::fs::read("../../target/deploy/axelar_solana_gateway.so")
                .await
                .unwrap();
        fixture
            .register_upgradeable_program(
                &gateway_program_bytecode,
                &upgrade_authority.pubkey(),
                &axelar_solana_gateway::id(),
            )
            .await;
        let operator = Keypair::new();
        let initial_signers = make_verifiers_with_quorum(
            &self.initial_signer_weights,
            self.initial_nonce,
            self.custom_quorum
                .unwrap_or_else(|| self.initial_signer_weights.iter().sum()),
            self.domain_separator,
        );
        SolanaAxelarIntegrationMetadata {
            domain_separator: self.domain_separator,
            upgrade_authority,
            fixture,
            signers: initial_signers,
            gateway_root_pda: axelar_solana_gateway::get_gateway_root_config_pda().0,
            operator,
            previous_signers_retention: self.previous_signers_retention,
            minimum_rotate_signers_delay_seconds: self.minimum_rotate_signers_delay_seconds,
        }
    }
}

/// Get events emitted by the Gateway
#[must_use]
pub fn get_gateway_events(
    tx: &solana_program_test::BanksTransactionResultWithMetadata,
) -> Vec<ProgramInvocationState<GatewayEvent>> {
    let match_context = MatchContext::new(&axelar_solana_gateway::ID.to_string());
    gateway_event_stack::build_program_event_stack(
        &match_context,
        tx.metadata.as_ref().unwrap().log_messages.as_slice(),
        gateway_event_stack::parse_gateway_logs,
    )
}

/// Utility for extracting the `GatewayError` from the tx metadata
pub trait GetGatewayError {
    /// get the gateway error
    fn get_gateway_error(&self) -> Option<GatewayError>;
}

impl GetGatewayError for BanksTransactionResultWithMetadata {
    fn get_gateway_error(&self) -> Option<GatewayError> {
        self.result
            .as_ref()
            .map_err(|x| {
                if let TransactionError::InstructionError(
                    _idx,
                    InstructionError::Custom(gateway_error),
                ) = x
                {
                    return GatewayError::from_u32(*gateway_error);
                }
                None
            })
            .err()
            .flatten()
    }
}

/// Create a new verifier set
pub fn make_verifier_set(
    weights: &[u128],
    nonce: u64,
    domain_separator: [u8; 32],
) -> SigningVerifierSet {
    let signers = weights
        .iter()
        .copied()
        .map(create_signer_with_weight)
        .collect::<Vec<_>>();
    let signers = Arc::from(signers);

    SigningVerifierSet::new(signers, nonce, domain_separator)
}

/// Create a new verifier set with a custom quorum
pub fn make_verifiers_with_quorum(
    weights: &[u128],
    nonce: u64,
    quorum: u128,
    domain_separator: [u8; 32],
) -> SigningVerifierSet {
    let signers = weights
        .iter()
        .copied()
        .map(create_signer_with_weight)
        .collect::<Vec<_>>();
    let signers = Arc::from(signers);

    SigningVerifierSet::new_with_quorum(signers, nonce, quorum, domain_separator)
}

/// Make new random messages
#[must_use]
pub fn make_messages(num_messages: usize) -> Vec<Message> {
    std::iter::repeat_with(random_message)
        .take(num_messages)
        .collect()
}

/// Random GMP Message
#[must_use]
pub fn random_message() -> Message {
    Message {
        cc_id: CrossChainId {
            chain: random_chain_name(),
            id: random_string(20),
        },
        source_address: generate_random_hex_address(),
        destination_chain: random_chain_name(),
        destination_address: Pubkey::new_unique().to_string(),
        payload_hash: random_bytes::<32>(),
    }
}

#[allow(clippy::indexing_slicing)]
fn random_chain_name() -> String {
    let chains = ["Ethereum", "Solana", "Polkadot", "Binance Smart Chain"];
    let mut rng = rand::thread_rng();
    chains[rng.gen_range(0..chains.len())].to_owned()
}

/// New random HEX address (e.g. ethereum address)
/// It's not guaranteed to be a valid address
#[must_use]
#[allow(clippy::unwrap_used)]
pub fn generate_random_hex_address() -> String {
    let mut rng = rand::thread_rng();

    (0_u8..40_u8) // 40 characters for a 20-byte address in hex
        .fold(String::new(), |mut output, _| {
            write!(&mut output, "{:x}", rng.gen_range(0..16_u8)).unwrap();
            output
        })
}

/// Random bytes
#[must_use]
pub fn random_bytes<const N: usize>() -> [u8; N] {
    let mut bytes = [0_u8; N];
    rand::rngs::OsRng.fill(&mut bytes[..]);
    bytes
}

/// Random string
pub fn random_string(len: usize) -> String {
    rand::rngs::OsRng
        .sample_iter(&rand::distributions::Alphanumeric)
        .take(len)
        .map(char::from)
        .collect()
}
/// Helper fn to produce a command id from a message.
fn message_to_command_id(message: &Message) -> [u8; 32] {
    command_id(&message.cc_id.chain, &message.cc_id.id)
}

/// Represents a chunk of data with its offset in the original data slice.
#[cfg_attr(test, derive(Debug, Clone, Eq, PartialEq))]
struct ChunkWithOffset<'a> {
    /// The actual chunk of data
    bytes: &'a [u8],
    /// Offset position in the original data
    offset: usize,
}

/// Creates an iterator that yields fixed-size chunks with their offsets.
fn chunks_with_offset(
    data: &[u8],
    chunk_size: usize,
) -> impl Iterator<Item = ChunkWithOffset<'_>> + '_ {
    data.chunks(chunk_size)
        .enumerate()
        .map(move |(index, chunk)| ChunkWithOffset {
            bytes: chunk,
            offset: index.saturating_mul(chunk_size),
        })
}

#[cfg(test)]
mod tests {
    use super::*;

    #[test]
    fn test_chunks_with_offset() {
        let data = b"12345678";
        let chunks: Vec<_> = chunks_with_offset(data, 3).collect();

        assert_eq!(
            chunks,
            vec![
                ChunkWithOffset {
                    bytes: b"123",
                    offset: 0
                },
                ChunkWithOffset {
                    bytes: b"456",
                    offset: 3
                },
                ChunkWithOffset {
                    bytes: b"78",
                    offset: 6
                },
            ]
        );
    }

    #[test]
    fn test_empty_input() {
        let data = b"";
        assert!(chunks_with_offset(data, 3).next().is_none());
    }

    #[test]
    fn test_chunk_size_larger_than_input() {
        let data = b"123";
        let chunks: Vec<_> = chunks_with_offset(data, 5).collect();
        assert_eq!(
            chunks,
            vec![ChunkWithOffset {
                bytes: b"123",
                offset: 0
            },]
        );
    }
}<|MERGE_RESOLUTION|>--- conflicted
+++ resolved
@@ -399,11 +399,7 @@
 
         let (incoming_message_pda, _) = get_incoming_message_pda(&msg_command_id);
         let (message_payload_account, _bump) =
-<<<<<<< HEAD
-            axelar_solana_gateway::get_message_payload_pda(&msg_command_id, self.payer.pubkey());
-=======
             axelar_solana_gateway::find_message_payload_pda(incoming_message_pda);
->>>>>>> e5424f86
 
         Ok(message_payload_account)
     }
